--- conflicted
+++ resolved
@@ -5,15 +5,12 @@
 from json import dump, JSONDecodeError
 from logging import Logger
 from time import sleep, time, ctime
+from typing import Type
 
 # third-party packages
 import requests
-<<<<<<< HEAD
-import schedule
+from schedule import clear, every, run_pending, CancelJob
 from pydantic import TypeAdapter
-=======
-from schedule import clear, every, run_pending, CancelJob
->>>>>>> b9bddee7
 
 # local modules
 from .config import METADATA_FIELDS
@@ -21,127 +18,13 @@
 from .gbfs_timeseries import GBFSTimeSeries
 from .utils import get_logger
 
-<<<<<<< HEAD
-# Setup logging
-logging.basicConfig(
-    level=logging.INFO, format="%(asctime)s - %(levelname)s - %(message)s"
-)
-
-
-class GbfsFeed:
-    def __init__(self, city, baseurl):
-        self.logger = logging.getLogger(__name__)
-=======
-METADATA_FIELDS = {
-    "dc": {
-        "station_status": [
-            "is_installed",
-            "station_id",
-            "is_returning",
-            "is_renting",
-        ],
-        "free_bike_status": [
-            "vehicle_type_id",
-            "rental_uris",
-            "bike_id",
-            "is_reserved",
-            "is_disabled",
-        ],
-    },
-    "nyc": {
-        "station_status": ["is_returning", "station_id", "is_renting", "is_installed"],
-        "free_bike_status": [None],
-    },
-    "boston": {
-        "station_status": [
-            "eightd_has_available_keys",
-            "legacy_id",
-            "is_renting",
-            "is_returning",
-            "is_installed",
-            "station_id",
-        ],
-        "free_bike_status": [None],
-    },
-    "chicago": {
-        "station_status": ["station_id", "is_returning", "is_installed", "is_renting"],
-        "free_bike_status": [
-            "is_disabled",
-            "rental_uris",
-            "is_reserved",
-            "bike_id",
-            "vehicle_type_id",
-        ],
-    },
-    "sf": {
-        "station_status": ["is_renting", "is_returning", "is_installed", "station_id"],
-        "free_bike_status": [
-            "bike_id",
-            "is_reserved",
-            "vehicle_type_id",
-            "rental_uris",
-            "is_disabled",
-        ],
-    },
-    "portland": {
-        "station_status": ["is_returning", "station_id", "is_installed", "s_renting"],
-        "free_bike_status": [
-            "is_disabled",
-            "rental_uris",
-            "vehicle_type_id",
-            "bike_id",
-            "is_reserved",
-        ],
-    },
-    "denver": {
-        "station_status": ["is_installed", "station_id", "is_returning", "is_renting"],
-        "free_bike_status": [
-            "is_reserved",
-            "bike_id",
-            "vehicle_type_id",
-            "is_disabled",
-        ],
-    },
-    "columbus": {
-        "station_status": ["is_renting", "is_returning", "station_id", "is_installed"],
-        "free_bike_status": [
-            "is_reserved",
-            "is_disabled",
-            "rental_uris",
-            "vehicle_type_id",
-            "bike_id",
-        ],
-    },
-    "la": {
-        "station_status": ["is_returning", "is_renting", "is_installed", "station_id"],
-        "free_bike_status": [None],
-    },
-    "phila": {
-        "station_status": ["is_returning", "is_renting", "is_installed", "station_id"],
-        "free_bike_status": [None],
-    },
-    "toronto": {
-        "station_status": [
-            "station_id",
-            "is_charging_station",
-            "status",
-            "is_installed",
-            "is_renting",
-            "is_returning",
-        ],
-        "free_bike_status": [None],
-    },
-}
-
 
 class GbfsFeed:
     def __init__(
-        self, sysinit: str, baseurl: str, logger: Logger | None = None
+        self, city: str, baseurl: str, logger: Logger | None = None
     ) -> None:
         if logger is None:
             self.logger = get_logger()
-        self.system = sysinit
->>>>>>> b9bddee7
         self.baseurl = baseurl
         self.city = city
         self.cache = {}
@@ -149,16 +32,12 @@
         self.scheduled_tasks = {}
         self.timeseries_store = {}
         self.stop_time = None
-<<<<<<< HEAD
         type_adapter = TypeAdapter(Station)
         stations = {
             city: type_adapter.validate_python(metadata).model_dump()
             for city, metadata in METADATA_FIELDS.items()
         }
-        self.metadata = stations.get(city)
-=======
-        self.metadata_fields = METADATA_FIELDS
->>>>>>> b9bddee7
+        self.metadata_fields = stations.get(city)
 
         try:
             self.ttl, self.vers, self.urls = self.get_feed_info()
@@ -185,11 +64,6 @@
         }
         return ttl, version, feeds
 
-<<<<<<< HEAD
-    def get_metadata_fields(self, feed):
-        """Retrieve metadata fields based on city and feed."""
-        return self.metadata.get(feed, [])
-=======
     def get_metadata_fields(self, feed: str) -> list[str]:
         """
         Retrieve metadata fields based on city and feed.
@@ -200,8 +74,7 @@
         Returns:
 
         """
-        return self.metadata_fields.get(self.city, {}).get(feed, [])
->>>>>>> b9bddee7
+        return self.metadata_fields.get(feed, [])
 
     def safe_request_handler(
         self, url: str, expect_json: bool = True, use_cache: bool = True
@@ -350,7 +223,7 @@
         task_counter = 0
         old_data = {}
 
-        def task() -> CancelJob:
+        def task() -> Type[CancelJob]:
             # Set variables as non-local
             nonlocal task_counter, old_data
 
